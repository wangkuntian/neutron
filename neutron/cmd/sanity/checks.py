--- conflicted
+++ resolved
@@ -127,30 +127,19 @@
 
 
 def vf_management_supported():
-<<<<<<< HEAD
-    required_caps = (
-        ip_link_support.IpLinkConstants.IP_LINK_CAPABILITY_STATE,
-        ip_link_support.IpLinkConstants.IP_LINK_CAPABILITY_SPOOFCHK)
-=======
     is_supported = True
     required_caps = (
         ip_link_support.IpLinkConstants.IP_LINK_CAPABILITY_STATE,
+        ip_link_support.IpLinkConstants.IP_LINK_CAPABILITY_SPOOFCHK,
         ip_link_support.IpLinkConstants.IP_LINK_CAPABILITY_RATE)
->>>>>>> b0275b6f
     try:
         vf_section = ip_link_support.IpLinkSupport.get_vf_mgmt_section()
         for cap in required_caps:
             if not ip_link_support.IpLinkSupport.vf_mgmt_capability_supported(
                    vf_section, cap):
-<<<<<<< HEAD
-                LOG.debug("ip link command does not support "
-                          "vf capability '%(cap)s'", cap)
-                return False
-=======
                 is_supported = False
                 LOG.debug("ip link command does not support "
                           "vf capability '%(cap)s'", cap)
->>>>>>> b0275b6f
     except ip_link_support.UnsupportedIpLinkCommand:
         LOG.exception(_LE("Unexpected exception while checking supported "
                           "ip link command"))
