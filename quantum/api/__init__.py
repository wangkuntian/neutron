# vim: tabstop=4 shiftwidth=4 softtabstop=4
# Copyright 2011 Citrix Systems
# All Rights Reserved.
#
#    Licensed under the Apache License, Version 2.0 (the "License"); you may
#    not use this file except in compliance with the License. You may obtain
#    a copy of the License at
#
#         http://www.apache.org/licenses/LICENSE-2.0
#
#    Unless required by applicable law or agreed to in writing, software
#    distributed under the License is distributed on an "AS IS" BASIS, WITHOUT
#    WARRANTIES OR CONDITIONS OF ANY KIND, either express or implied. See the
#    License for the specific language governing permissions and limitations
#    under the License.
# @author: Salvatore Orlando, Citrix Systems

"""
Quantum API controllers.
"""

import logging
import routes
import webob.dec
import webob.exc

from quantum import manager
from quantum.api import faults
from quantum.api import networks
from quantum.api import ports
from quantum.common import flags
from quantum.common import wsgi


LOG = logging.getLogger('quantum.api')
FLAGS = flags.FLAGS


class APIRouterV01(wsgi.Router):
    """
    Routes requests on the Quantum API to the appropriate controller
    """

    def __init__(self, options=None):
        mapper = routes.Mapper()
        self._setup_routes(mapper, options)
        super(APIRouterV01, self).__init__(mapper)

    def _setup_routes(self, mapper, options):
        # Loads the quantum plugin
<<<<<<< HEAD
        plugin = manager.QuantumManager.get_plugin()
=======
        plugin = manager.QuantumManager(options).get_plugin()
>>>>>>> 9793971b
        uri_prefix = '/tenants/{tenant_id}/'
        mapper.resource('network', 'networks',
                        controller=networks.Controller(plugin),
                        path_prefix=uri_prefix)
        mapper.resource('port', 'ports',
                        controller=ports.Controller(plugin),
                        parent_resource=dict(member_name='network',
                                             collection_name=uri_prefix +\
                                                 'networks'))
        mapper.connect("get_resource",
                       uri_prefix + 'networks/{network_id}/' \
                                    'ports/{id}/attachment{.format}',
                       controller=ports.Controller(plugin),
                       action="get_resource",
                       conditions=dict(method=['GET']))
        mapper.connect("attach_resource",
                       uri_prefix + 'networks/{network_id}/' \
                                    'ports/{id}/attachment{.format}',
                       controller=ports.Controller(plugin),
                       action="attach_resource",
                       conditions=dict(method=['PUT']))
        mapper.connect("detach_resource",
                       uri_prefix + 'networks/{network_id}/' \
                                    'ports/{id}/attachment{.format}',
                       controller=ports.Controller(plugin),
                       action="detach_resource",
                       conditions=dict(method=['DELETE']))<|MERGE_RESOLUTION|>--- conflicted
+++ resolved
@@ -48,11 +48,8 @@
 
     def _setup_routes(self, mapper, options):
         # Loads the quantum plugin
-<<<<<<< HEAD
-        plugin = manager.QuantumManager.get_plugin()
-=======
         plugin = manager.QuantumManager(options).get_plugin()
->>>>>>> 9793971b
+
         uri_prefix = '/tenants/{tenant_id}/'
         mapper.resource('network', 'networks',
                         controller=networks.Controller(plugin),
